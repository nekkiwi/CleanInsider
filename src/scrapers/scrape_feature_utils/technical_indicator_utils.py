--- conflicted
+++ resolved
@@ -11,13 +11,8 @@
 if not hasattr(np, "NaN"):
     np.NaN = np.nan
 
-<<<<<<< HEAD
 # Import pandas_ta after patching numpy so the library can access np.NaN
 import pandas_ta as ta  # noqa: E402,F401
-=======
-# 3. NOW, it is safe to import pandas_ta, as it will find the patched numpy.
->>>>>>> ebba730c
-
 
 def calculate_indicators(stock_df: pd.DataFrame) -> pd.DataFrame:
     """
@@ -70,7 +65,6 @@
 @lru_cache(maxsize=256)
 def _load_stooq_history(ticker: str, database_root: Path) -> pd.DataFrame:
     """Load historical price data for ``ticker`` from a local Stooq database."""
-<<<<<<< HEAD
     patterns = [f"{ticker.upper()}*.txt", f"{ticker.lower()}*.txt"]
     file_path = None
     for pattern in patterns:
@@ -95,14 +89,7 @@
         8: float,
         9: float,
     }
-=======
-    pattern = f"{ticker.upper()}.US*.txt"
-    try:
-        file_path = next(database_root.rglob(pattern))
-    except StopIteration:
-        return pd.DataFrame()
 
->>>>>>> ebba730c
     df = pd.read_csv(
         file_path,
         header=None,
@@ -118,15 +105,10 @@
             "Volume",
             "OpenInt",
         ],
-<<<<<<< HEAD
         dtype=dtypes,
     )
     df["Date"] = pd.to_datetime(df["Date"], format="%Y%m%d", errors="coerce")
     df.dropna(subset=["Date"], inplace=True)
-=======
-    )
-    df["Date"] = pd.to_datetime(df["Date"], format="%Y%m%d")
->>>>>>> ebba730c
     df.set_index("Date", inplace=True)
     df.sort_index(inplace=True)
     return df[["Open", "High", "Low", "Close", "Volume"]]
